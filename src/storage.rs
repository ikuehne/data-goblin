/// Simple JSON-based storage engine for Datalog.
/// 
/// Uses the `serde_json` library for deserialization; note that all types that
/// own durable data are `Serialize` and `Deserialize`.

use ast;
use error::*;
use error::Error::StorageError;

use serde_json;

use std;
use std::collections::HashMap;
use std::fs;
use std::io;
use std::iter::IntoIterator;
use std::ops::{Deref, DerefMut};
use std::path::Path;
use std::slice;
use std::sync::atomic::{AtomicBool, Ordering};

// Perhaps we want this to be generic in the future to allow swapping out
// storage engines, since we're likely to make several storage engines. For now,
// I think it's best to first write a simple storage engine so we can see what
// kind of interface works.

/// A `Tuple` is simply an ordered collection of atoms.
pub type Tuple = Vec<String>;

/// A `Table` is an extensional relation in the database.
#[derive(Debug, Serialize, Deserialize)]
pub struct Table {
    rows: Vec<Tuple>,
}

/// A `View` is an intensional relation in the database.
#[derive(Serialize, Deserialize)]
pub struct View {
    pub formals: Vec<ast::AtomicTerm>,
    pub definition: Vec<Vec<ast::Term>>
}

/// A `Relation` is either an extensional or an intensional relation.
#[derive(Serialize, Deserialize)]
pub enum Relation {
    Extension(Table),
    Intension(View)
}

impl Relation {

    pub fn write_back(&self, path: &str) {
        let out =
            io::BufWriter::new(fs::File::create(path).unwrap());
        serde_json::to_writer(out, self).unwrap();
    }
}

#[derive(Serialize, Deserialize)]
struct TaggedRelation {
    contents: Relation,
    path: String,
    #[serde(default, skip)]
    dirty: AtomicBool
}

impl Table {
    pub fn new() -> Self {
        Table {
            rows: Vec::new()
        }
    }

    /// Add a fact to this relation.
    pub fn assert(&mut self, fact: Tuple) {
        self.rows.push(fact)
    }
}

impl TaggedRelation {
    fn new(path: String, contents: Relation) -> Self {
        TaggedRelation {
            path,
            contents,
            dirty: AtomicBool::default()
        }
    }

    /// Set the "dirty" flag, and return the previous dirty state.
    fn dirty(&self) -> bool {
        self.dirty.swap(true, Ordering::SeqCst)
    }

    /// Unset the "dirty" flag, and return the previous dirty state.
    fn clean(&self) -> bool {
        self.dirty.swap(false, Ordering::SeqCst)
    }

    // On dropping the `RelViewMut`, any changes are written back.
    fn write_back(&self) {
        if self.clean() {
            let out =
                io::BufWriter::new(fs::File::create(self.path.as_str())
                                       .unwrap());
            serde_json::to_writer(out, self).unwrap();
        }
    }
}

/// A TableScan is an iterator over all of the tuples in an extensional
/// relation.
pub type TableScan<'i> = slice::Iter<'i, Tuple>;

/// Immutable views on tables can be converted to TableScans.
impl<'i> IntoIterator for &'i Table {
    type Item = &'i Tuple;
    type IntoIter = TableScan<'i>;

    fn into_iter(self) -> TableScan<'i> {
        (&self.rows).into_iter()
    }
}

/// A StorageEngine manages all of the relations in a database.
/// 
/// In particular, it can create new relations, provide views on existing
/// relations, and ensure that modifications to relations are durable.
pub struct StorageEngine {
    data_dir: String,
    relations: HashMap<String, TaggedRelation>
}

/// A mutable view on a `Relation`.
/// 
/// Ensures that any changes to the `Relation` are written back to disk.
pub struct RelViewMut<'i>(&'i mut TaggedRelation);

impl<'i> Drop for RelViewMut<'i> {
    // On dropping the `RelViewMut`, any changes are written back.
    fn drop(&mut self) {
        self.0.dirty();
    }
}

impl<'i> Deref for RelViewMut<'i> {
    type Target = Relation;

    fn deref(&self) -> &Self::Target {
        &self.0.contents
    }
}

impl<'i> DerefMut for RelViewMut<'i> {
    fn deref_mut(&mut self) -> &mut Self::Target {
        &mut self.0.contents
    }
}

// Lift some error into an `error::Error`.
fn err<E: std::error::Error + 'static>(err: E) -> Error {
    StorageError(Box::new(err))
}

impl StorageEngine {
    /// Create a new StorageEngine.
    /// 
    /// Tables are stored in/retrieved from `data_dir`. If that directory does
    /// not exist, it will be created; if it does, its contents will be read
    /// into the new `StorageEngine`.
    pub fn new(data_dir: String) -> Result<Self> {
        let mut relations = HashMap::new();

        match fs::read_dir(data_dir.clone()) {
            Err(e) =>
                match e.kind() {
                    io::ErrorKind::NotFound => {
                        fs::create_dir(data_dir.as_str()).map_err(err)?;
                        Ok(StorageEngine {
                            data_dir,
                            relations
                        })
                    },
                    _ => Err(err(e))
                },
            Ok(files)  => {
                for res_entry in files {
                    let entry = res_entry.map_err(err)?;
                    let fname = entry.path();
                    let reader = fs::File::open(fname).map_err(err)?;
                    let buffered = io::BufReader::new(reader);
                    let table: TaggedRelation =
                        serde_json::from_reader(buffered).map_err(err)?;
                    let name = entry.file_name().into_string().map_err(|e|
                        Error::BadFilename(e)
                    )?;
                    relations.insert(name, table);
                }
                Ok(StorageEngine {
                    data_dir,
                    relations
                })
            }
        }
    }

    // From the name of a table, get the path to that table.
    fn path_of_table_name(&self, table_name: &str) -> String {
        let path_buf = Path::new(self.data_dir.as_str()).join(table_name);
        path_buf.as_path().as_os_str().to_str().unwrap().to_owned()
    }

    /// Get an immutable view on the named relation.
    /// 
    /// Returns `None` if it is not in the database.
    pub fn get_relation(&self, name: &str) -> Option<&Relation> {
        self.relations.get(name).map(|r| &r.contents)
    }

    /// Get a mutable view on the named relation.
    /// 
    /// Returns `None` if it is not in the database. See also `RelViewMut`.
    pub fn get_relation_mut(&mut self, name: &str) -> Option<RelViewMut> {
<<<<<<< HEAD
        self.relations.get_mut(name).map(RelViewMut)
    }

=======
        let path = self.path_of_table_name(name);
        self.relations.get_mut(name).map(|t| {
            RelViewMut(t, path)
        })
    } 
>>>>>>> 5478e542
    /// Retrieve the given relation, or create it if it doesn't exist.
    /// 
    /// Must take ownership of the table name, because it needs to be stored in
    /// the database if it is not already there. See also `RelViewMut`.
    pub fn get_or_create_relation(&mut self, name: String, rel: Relation)
            -> RelViewMut {
        let path = self.path_of_table_name(name.as_str());
        let tagged = TaggedRelation { contents: rel,
                                      path, dirty: AtomicBool::new(true) };
        RelViewMut(self.relations.entry(name).or_insert(tagged))
    }

    pub fn write_back(&self) {
        for (_, relation) in &self.relations {
            (&relation).write_back();
        }
    }
}

impl Drop for StorageEngine {
    fn drop(&mut self) {
        self.write_back();
    }
}

#[cfg(test)]
mod tests {
    use storage::*;

    static TEST_DIR: &'static str = "_test_dir";

    fn test_table(v: &Vec<Vec<&str>>) -> Table {
        let mut t = Table::new();
        for tuple in v {
            t.assert(tuple.into_iter().map(|r| r.to_string()).collect());
        }
        t
    }

    fn table_as_vec(t: &Table) -> Vec<&Tuple> {
        t.into_iter().collect()
    }

    #[test]
    fn empty_table() {
        let t = Table::new();
        let expected: Vec<&Tuple> = vec!();
        assert_eq!(table_as_vec(&t), expected);
    }

    #[test]
    fn table_scan() {
        let expected_contents = vec!(vec!("a", "b", "c"),
                                     vec!("d", "e", "f"));
        let t = test_table(&expected_contents);
        let mut expected: Vec<&Vec<&str>> = Vec::new();
        
        for tuple in &expected_contents {
            expected.push(tuple)
        }

        assert_eq!(table_as_vec(&t), expected);
    }

    fn clear_test_dir() {
        if std::fs::read_dir(TEST_DIR).is_ok() {
            std::fs::remove_dir_all(TEST_DIR).unwrap();
        }
    }

    fn test_engine() -> StorageEngine {
        clear_test_dir();
        StorageEngine::new(TEST_DIR.to_string()).unwrap()
    }

    fn cleanup(engine: StorageEngine) {
        std::mem::drop(engine);
        clear_test_dir();
    }

    #[test]
    fn initially_empty() {
        let engine = test_engine();
        assert!(engine.get_relation("test relation").is_none());
        cleanup(engine);
    }
}<|MERGE_RESOLUTION|>--- conflicted
+++ resolved
@@ -220,17 +220,9 @@
     /// 
     /// Returns `None` if it is not in the database. See also `RelViewMut`.
     pub fn get_relation_mut(&mut self, name: &str) -> Option<RelViewMut> {
-<<<<<<< HEAD
         self.relations.get_mut(name).map(RelViewMut)
     }
 
-=======
-        let path = self.path_of_table_name(name);
-        self.relations.get_mut(name).map(|t| {
-            RelViewMut(t, path)
-        })
-    } 
->>>>>>> 5478e542
     /// Retrieve the given relation, or create it if it doesn't exist.
     /// 
     /// Must take ownership of the table name, because it needs to be stored in
