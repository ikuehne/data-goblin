--- conflicted
+++ resolved
@@ -10,14 +10,7 @@
 use storage;
 use storage::Relation::*;
 
-<<<<<<< HEAD
-pub struct Evaluator {
-    engine: storage::StorageEngine
-}
-
 #[derive(Debug)]
-=======
->>>>>>> ed364361
 pub struct QueryParams {
     params: Vec<ast::AtomicTerm>
 }
@@ -215,7 +208,6 @@
 
     fn tuple_from_frame(formals: Vec<ast::AtomicTerm>, frame: Option<Frame>)
         -> Option<storage::Tuple> {
-        // TODO
         if let Some(frame) = frame {
             let mut result = Vec::new();
             for f in formals {
@@ -254,40 +246,15 @@
     }
 }
 
-<<<<<<< HEAD
-impl<'i> Evaluator {
-    pub fn new(engine: storage::StorageEngine) -> Self {
-        Evaluator { engine }
-    }
-
-    fn to_atom(t: ast::AtomicTerm) -> Result<String> {
-        match t {
-            ast::AtomicTerm::Atom(s) => Ok(s),
-            ast::AtomicTerm::Variable(v) =>
-                Err(Error::MalformedLine(format!("unexpected variable: {}", v)))
-        }
-=======
 fn to_atom(t: ast::AtomicTerm) -> Result<String> {
     match t {
         ast::AtomicTerm::Atom(s) => Ok(s),
         ast::AtomicTerm::Variable(v) =>
             Err(Error::MalformedLine(format!("unexpected variable: {}", v)))
->>>>>>> ed364361
-    }
-}
-
-<<<<<<< HEAD
-    fn deconstruct_term(t: ast::Term) -> Result<(String, QueryParams)> {
-        match t {
-            ast::Term::Atomic(a) => Ok((Self::to_atom(a)?,
-                                        QueryParams { params: Vec::new() })),
-            ast::Term::Compound(cterm) => {
-                let mut rest = Vec::new();
-                for param in cterm.params.into_iter() {
-                    rest.push(param);
-                }
-                Ok((cterm.relation, QueryParams { params: rest }))
-=======
+    }
+}
+
+
 fn deconstruct_term(t: ast::Term) -> Result<(String, QueryParams)> {
     match t {
         ast::Term::Atomic(a) => Ok((to_atom(a)?,
@@ -296,7 +263,6 @@
             let mut rest = Vec::new();
             for param in cterm.params.into_iter() {
                 rest.push(param);
->>>>>>> ed364361
             }
             Ok((cterm.relation, QueryParams { params: rest }))
         }
@@ -311,129 +277,101 @@
     Ok(result)
 }
 
-<<<<<<< HEAD
-    fn scan_from_join_list(&self, mut joins: LinkedList<ast::Term>)
-            -> Result<FrameScan<'i>> {
-
-        let head = joins.pop_front();
-        match head {
-            None => Err(Error::MalformedLine("Empty Join list".to_string())),
-            Some(term) => {
-                let head_term = self.scan_from_term(term)?;
-                if joins.len() == 0 {
-                    Ok(head_term)
-                } else {
-                    let rest_scan = self.scan_from_join_list(joins)?;
-                    Ok(FrameScan::JoinScan {
-                        left: Box::new(head_term),
-                        right: Box::new(rest_scan),
-                        current_left: None
-                    })
-                }
-            }
-        }
-    }
-
-    fn scan_from_view(&self, v: & storage::View) -> Result<FrameScan<'i>> {
-        let mut joins = LinkedList::new();
-        // TODO - don't clone this whole list
-        for term in &v.definition[0] {
-            joins.push_back(term.clone());
-        }
-        self.scan_from_join_list(joins)
-        
-    }
-
-    pub fn scan_from_term(&self, query: ast::Term) -> Result<FrameScan<'i>> {
-        let (head, rest) = Self::deconstruct_term(query)?;
-
-        let relation = self.engine.get_relation(head.as_str());
-        let scan = match relation {
-            Some(Extension(ref table)) => Some(RelationScan::Extensional {
-                    table: table,
-                    scan: table.into_iter()
-                }),
-            Some(Intension(view)) =>
-                match self.scan_from_view(&view) {
-                    Err(_) => None,
-                    Ok(s) => Some(RelationScan::Intensional {
-                        formals: view.formals.clone(),
-                        scan: s
-                    })
-                },
-            None => None
-        };
-
-        match scan {
-            None => Err(Error::MalformedLine(format!("No relation found."))),
-            Some(scan) => {
-                Ok(FrameScan::Binder {
-                    query: rest,
-                    scan: Box::new(scan)
+fn scan_from_join_list(engine: &storage::StorageEngine,
+                       mut joins: LinkedList<ast::Term>)
+        -> Result<FrameScan> {
+
+    let head = joins.pop_front();
+    match head {
+        None => Err(Error::MalformedLine("Empty Join list".to_string())),
+        Some(term) => {
+            let head_term = scan_from_term(engine, term)?;
+            if joins.len() == 0 {
+                Ok(head_term)
+            } else {
+                let rest_scan = scan_from_join_list(engine, joins)?;
+                Ok(FrameScan::JoinScan {
+                    left: Box::new(head_term),
+                    right: Box::new(rest_scan),
+                    current_left: None
                 })
             }
         }
     }
-
-    pub fn simple_assert(&mut self, fact: ast::Term) -> Result<()> {
-        let (head, rest) = Self::deconstruct_term(fact)?;
-        let tuple = Self::create_tuple(rest)?;
-        let empty = storage::Relation::Extension(storage::Table::new());
-        match *self.engine.get_or_create_relation(head.clone(), empty) {
-            Extension(ref mut t) => Ok(t.assert(tuple)),
-            Intension(_) => Err(Error::NotExtensional(head))
-        }
-=======
-pub fn query(engine: &storage::StorageEngine,
-             query: ast::Term) -> Result<QueryResult> {
+}
+
+fn scan_from_view<'i>(engine: &'i storage::StorageEngine,
+                  v: &storage::View) -> Result<FrameScan<'i>> {
+    let mut joins = LinkedList::new();
+    // TODO - don't clone this whole list
+    for term in &v.definition[0] {
+        joins.push_back(term.clone());
+    }
+    scan_from_join_list(engine, joins)
+    
+}
+
+pub fn scan_from_term(engine: &storage::StorageEngine,
+                      query: ast::Term) -> Result<FrameScan> {
     let (head, rest) = deconstruct_term(query)?;
 
-    engine.get_relation(head.as_str()).map(|r| match r {
-        Extension(ref table) => Ok(QueryResult::TableFound {
-                query: rest,
+    let relation = engine.get_relation(head.as_str());
+    let scan = match relation {
+        Some(Extension(ref table)) => Some(RelationScan::Extensional {
+                table: table,
                 scan: table.into_iter()
             }),
-        Intension(_) => Err(Error::NotExtensional(head.clone()))
-    }).unwrap_or(Ok(QueryResult::NoTableFound))
+        Some(Intension(view)) =>
+            match scan_from_view(engine, &view) {
+                Err(_) => None,
+                Ok(s) => Some(RelationScan::Intensional {
+                    formals: view.formals.clone(),
+                    scan: s
+                })
+            },
+        None => None
+    };
+
+    match scan {
+        None => Err(Error::MalformedLine(format!("No relation found."))),
+        Some(scan) => {
+            Ok(FrameScan::Binder {
+                query: rest,
+                scan: Box::new(scan)
+            })
+        }
+    }
 }
 
 pub fn simple_assert(engine: &mut storage::StorageEngine,
                      fact: ast::Term) -> Result<()> {
     let (head, rest) = deconstruct_term(fact)?;
     let tuple = create_tuple(rest)?;
-    match *engine.get_or_create_relation(head.clone()) {
+    let relation = storage::Relation::Extension(storage::Table::new());
+    match *engine.get_or_create_relation(head.clone(), relation) {
         Extension(ref mut t) => Ok(t.assert(tuple)),
         Intension(_) => Err(Error::NotExtensional(head))
->>>>>>> ed364361
-    }
-}
-
-<<<<<<< HEAD
-    pub fn add_rule_to_view(&mut self, rule: ast::Rule) -> Result<()> {
-        let (name, definition) = Self::deconstruct_term(rule.head)?;
-        let relation = storage::Relation::Intension(
-            storage::View { formals: definition.params, definition: Vec::new() }
-        );
-        let mut rel_view = self.engine.get_or_create_relation(name.clone(), relation);
-        match *rel_view {
-            Extension(_) => Err(Error::NotIntensional(name)),
-            Intension(ref mut view) => Ok(view.definition.push(rule.body))
-        }
-    }
-
-    pub fn assert(&mut self, fact: ast::Rule) -> Result<()> {
-        if fact.body.len() == 0 {
-            self.simple_assert(fact.head)
-        } else {
-            self.add_rule_to_view(fact)
-        }
-=======
+    }
+}
+
+pub fn add_rule_to_view(engine: &mut storage::StorageEngine,
+                        rule: ast::Rule) -> Result<()> {
+    let (name, definition) = deconstruct_term(rule.head)?;
+    let relation = storage::Relation::Intension(
+        storage::View { formals: definition.params, definition: Vec::new() }
+    );
+    let mut rel_view = engine.get_or_create_relation(name.clone(), relation);
+    match *rel_view {
+        Extension(_) => Err(Error::NotIntensional(name)),
+        Intension(ref mut view) => Ok(view.definition.push(rule.body))
+    }
+}
+
 pub fn assert(engine: &mut storage::StorageEngine,
               fact: ast::Rule) -> Result<()> {
     if fact.body.len() == 0 {
         simple_assert(engine, fact.head)
     } else {
-        Ok(())
->>>>>>> ed364361
+        add_rule_to_view(engine, fact)
     }
 }